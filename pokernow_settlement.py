'''
Finds an optimal settlement from a list of cashouts.
Example Usage:
    Auto mode:
        python pokernow_settlement.py --game_ids pglLK9zwhOEqRCe43t_VDbAkO pglOqySSgqfH4edFGUvhmUKYt
    Manual mode:
        python pokernow_settlement.py --ledgers_path_manual ./data/[dir_with_ledge]/
        python pokernow_settlement.py --ledgers_path_manual ./data/tmp_ledgers/

'''
import argparse
import collections
import csv
import datetime
import functools
import math
import multiprocessing
import os
import pandas as pd
import random
import requests
import sys
import time
from glob import glob

TMP_LEDGERS_DIR = "./data/tmp_ledgers/"
# This input file should have POKERNOW_NICKNAME_COL and PAYMENT_COL columns.
INPUT_PAYMENT_INFO_FILE = "./payment_info.csv"

OUTPUT_DIR = "./output/"
OUTPUT_SETTLEMENT_FILE = f"{OUTPUT_DIR}settlement.html"

POKERNOW_NICKNAME_COL = 'PN/ClubGG Alias'
PAYMENT_COL = 'Venmo / other'

random.seed(123)


def combine_and_save_ledgers(source_dir, output_dir):
    """
    Combines all CSV files in the source directory into a single DataFrame and saves it
    in the output directory with a YYYYMMDD suffix.

    :param source_dir: Directory where the individual ledger CSV files are stored.
    :param output_dir: Directory where the combined CSV file will be saved.
    """
    # Ensure the output directory exists
    os.makedirs(output_dir, exist_ok=True)
    
    # Combine all downloaded ledgers
    all_ledgers = pd.DataFrame()
    for csv_file in glob(os.path.join(source_dir, '*.csv')):
        df = pd.read_csv(csv_file)
        all_ledgers = pd.concat([all_ledgers, df], ignore_index=True)

    # Get current date in YYYYMMDD format for the filename
    today_str = datetime.datetime.now().strftime('%Y%m%d')
    combined_file_path = os.path.join(output_dir, f'downloaded_ledgers_{today_str}.csv')
    
    try:
        all_ledgers.to_csv(combined_file_path, index=False)
        print(f"\nCombined ledger saved to {combined_file_path}")
    except Exception as e:
        print(f"\nError saving combined ledger: {e}.")
        return False

    return True

def download_ledgers(game_ids, ledger_dir):
    """
    Downloads ledger files for a list of game IDs and saves them to the specified directory.
    Returns False if the game_ids list is empty or if any of the HTTP GET requests fail, and True otherwise.


    :param game_ids: List of game IDs for which to download ledgers.
    :param ledger_dir: Directory to save the ledger files.
    """
    if not game_ids:
        return False
    # Ensure the directory exists
    os.makedirs(ledger_dir, exist_ok=True)
    # Clear the ledger directory before downloading
    csv_files = glob(os.path.join(ledger_dir, '*.csv'))
    for csv_file in csv_files:
        os.remove(csv_file)
    print(f"\nSuccessfully Cleaned Up dir {ledger_dir}\n")

    # Base URL pattern for downloading ledgers
    base_url = "https://www.pokernow.club/games/{}/ledger_{}.csv"

    for game_id in game_ids:
        ledger_url = base_url.format(game_id, game_id)
        print(f"processing url: {ledger_url}")

        file_path = os.path.join(ledger_dir, f"ledger_{game_id}.csv")

        # Download the ledger
        try:
            response = requests.get(ledger_url)
            response.raise_for_status()
            with open(file_path, 'wb') as file:
                file.write(response.content)
            print(f"Downloaded {file_path}")
        except Exception as e:
            # Handle errors in downloading or writing the file
            print(f"Error downloading ledger for game ID {game_id}: {e}. Manual downloading is suggested.")
            return False
        # Sleep a few secs for each download
        time.sleep(3)

    # Combine and save the downloaded ledgers
    combine_and_save_ledgers(ledger_dir, OUTPUT_DIR)

    return True

def read_cashouts(path, read_all_csv=True):
    '''Read (player, cashout) pairs from an input CSV file or all CSV files in a directory,
    using Venmo information from a separate mapping file.

    Args:
        path: Path to a CSV file or a directory containing CSV files.
        read_all_csv: Flag to read all CSV files in the directory if True; read a single file if False.
    
    Required columns for ledger file:
        'player_nickname' -- player nickname
        'net' -- cashout

    Outputs:
        a list of tuples, with each tuple consisting of a player's Venmo account identifier and the 
        aggregated net cashout amount for that player.
        Example: [("JohnDoeVenmo", 250), ("JaneSmithVenmo", -200), ("Unknown Player", -50)]
    '''
    players = collections.defaultdict(int)
    venmo_mapping = {}

    # Load Venmo information mapping
    with open(INPUT_PAYMENT_INFO_FILE, newline='', encoding='utf-8') as file:
        reader = csv.reader(file)
        headers = next(reader)  # Assumes first row is header
        for row in reader:
            mapped_row = dict(zip(headers, row))
            venmo_mapping[mapped_row[POKERNOW_NICKNAME_COL]] = mapped_row[PAYMENT_COL]

    # Convert mapping key to lower cases.
    venmo_mapping_lower = {k.lower(): v for k, v in venmo_mapping.items()}

    # Function to process each file
    def process_file(filename):
        with open(filename, newline='', encoding='utf-8') as file:
            reader = csv.reader(file)
            headers = next(reader)
            for row in reader:
                mapped_row = dict(zip(headers, row))
                try:
                    cashout = int(mapped_row['net'].replace('.', ''))
                    # Lookup PN/ClubGG Alias to get the correct Venmo information. Using lower case to lookup.
                    player_nickname = mapped_row['player_nickname'].lower()
                    if player_nickname == "" or player_nickname not in venmo_mapping_lower:
                        print(f"\nError: Player with nickname '{player_nickname}' not found in Payment mapping or nickname is empty.\n")
                        sys.exit(1)  # Terminate program
                    else:
                        player_id = venmo_mapping_lower[player_nickname]
                except ValueError:
                    continue
                players[player_id] += cashout

    if read_all_csv:
        # Ensure path ends with slash to correctly build glob pattern
        directory = os.path.join(path, '')  # Adding a trailing slash if it's not present
        for filename in glob(directory + '*.csv'):
            process_file(filename)
    else:
        process_file(path)

    return list(players.items())


def edge_weight():
    '''
        Generate a weight for a payment graph edge.
    '''
    return random.randint(-1_000_000_000, 1_000_000_000)
<<<<<<< HEAD
=======

    # '''
    #     Used fixed weight = 1 for each edge, so that it treats all transactions equally and focuses on
    #     minimizing the number of transactions to settle the graph. 
    # '''
    # return 1
>>>>>>> ea8ad2a6


def find_settlement_or(cashouts, _):
    '''Finds a feasible settlement in a payment graph using OR-tools library.'''
    from ortools.graph.python import min_cost_flow
    smcf = min_cost_flow.SimpleMinCostFlow()

    for player_from, cashout1 in enumerate(cashouts):
        if cashout1 <= 0:
            continue
        for player_to, cashout2 in enumerate(cashouts):
            if cashout2 >= 0:
                continue
            cap = min(cashout1, -cashout2)
            smcf.add_arcs_with_capacity_and_unit_cost(player_from, player_to, cap, edge_weight())

    for player_id, cashout in enumerate(cashouts):
        smcf.set_nodes_supplies(player_id, cashout)

    status = smcf.solve()
    assert status == smcf.OPTIMAL, status

    settlements = collections.defaultdict(list)
    for i in range(smcf.num_arcs()):
        if smcf.flow(i) <= 0:
            continue
        settlements[smcf.tail(i)].append((smcf.head(i), smcf.flow(i)))

    return settlements


def find_settlement_nx(cashouts, _):
    '''Finds a feasible settlement in a payment graph using networkx library.'''
    import networkx as nx
    graph = nx.DiGraph()

    source, sink = len(cashouts), len(cashouts) + 1
    for player, cashout in enumerate(cashouts):
        if cashout < 0:
            graph.add_edge(source, player, capacity=-cashout)
        elif cashout > 0:
            graph.add_edge(player, sink, capacity=cashout)

    for player_from, cashout1 in enumerate(cashouts):
        if cashout1 >= 0:
            continue
        for player_to, cashout2 in enumerate(cashouts):
            if cashout2 <= 0:
                continue
            cap = min(-cashout1, cashout2)
            graph.add_edge(player_from, player_to, capacity=cap, weight=edge_weight())

    smcf = nx.max_flow_min_cost(graph, source, sink)

    settlements = collections.defaultdict(list)
    for player_from, cashout in enumerate(cashouts):
        if cashout >= 0:
            continue
        for player_to, payment in smcf[player_from].items():
            if payment <= 0:
                continue
            settlements[player_to].append((player_from, payment))

    return settlements


def find_best_settlement(settlement_finder, cashouts, num_trials):
    '''Finds a settlement with a minimum number of payments.'''
    best_cost, best_settlement = len(cashouts) * len(cashouts) + 1, None

    find_settlement = functools.partial(settlement_finder, cashouts)

    chunk = math.ceil(num_trials / multiprocessing.cpu_count())
    with multiprocessing.Pool() as pool:
        for settlement in pool.imap_unordered(find_settlement, range(num_trials), chunksize=chunk):
            cost = sum(len(al) for _, al in settlement.items())
            if cost < best_cost:
                best_cost, best_settlement = cost, settlement

    return best_settlement


def get_printable_dollar_amount(num):
    '''Gets a printable_dollar amount.'''
    quot, rem = divmod(num, 100)
    return f'${quot}.{rem:02}'


def href(name):
    '''Wrap a name in a hyperlink.'''
    return '<a href="https://venmo.com/u/' + name[1:] + '">' + name + '</a>'


def get_venmo_profile_link(username):
    '''Gets a hyperlink to a Venmo profile. Username starts with @'''
    return '<a href="https://venmo.com/u/' + username[1:] + '">' + username + '</a>'

def get_venmo_amount_only_link(username, amount, description=None):
    '''Gets a hyperlink to a Venmo request. Username starts with @'''
    quot, rem = divmod(amount, 100)
    note = ''
    if description:
        note = '&note=' + description
    return f'<a href="https://venmo.com/?txn=charge&audience=private&recipients={username[1:]}&amount={quot}.{rem:02}{note}">' + get_printable_dollar_amount(amount) + '<a>'

# felipeal: merge both
def get_venmo_amount_and_username_link(username, amount, description=None):
    '''Gets a hyperlink to a Venmo request. Username starts with @'''
    quot, rem = divmod(amount, 100)
    note = ''
    if description:
        note = '&note=' + description
    printable_amount = get_printable_dollar_amount(amount);
    return f'{printable_amount} <a href="https://venmo.com/?txn=charge&audience=private&recipients={username[1:]}&amount={quot}.{rem:02}{note}">{username}<a>'

def generate_settlement_html(settlement, players, description=None):
    '''Returns a settlement as a HTML string.'''
    result = '<pre>'
    for player_id in sorted(settlement, key=lambda player_id: players[player_id][0].lower()):
        name, cashout = players[player_id]
        result += f'\n{get_venmo_profile_link(name)} requests {get_printable_dollar_amount(cashout)} from:'
        for payer in sorted(settlement[player_id], key=lambda p: (-p[1], players[p[0]][0].lower())):
            amount = payer[1]
            payer_username = players[payer[0]][0]
            # 1 link with amount and username
            result += f'\n\t{get_venmo_amount_and_username_link(payer_username, amount, description)}'
        result += '\n'
    result += '</pre>'
    return result


def main():
    '''Prints an optimal settlement for a list of cashouts provided in a CSV file.'''
    parser = argparse.ArgumentParser(description="Read player cashouts from CSV file(s).")

    exclusive_group = parser.add_mutually_exclusive_group()
    # Add arguments to the mutually exclusive group and make them optional
    exclusive_group.add_argument('--game_ids', metavar='N', type=str, nargs='+',
                                 help='A list of game IDs for which to download ledgers. If provided, the ledgers are downloaded automatically.')
    exclusive_group.add_argument("--ledgers_path_manual", type=str, 
                                 help="Path to the CSV file or directory containing manually downloaded ledger CSV files.")

    # This argument remains outside the exclusive group as it does not conflict with the others
    parser.add_argument("--description", type=str, default=None, help="Description for the payment.")
    parser.add_argument("--num_trials", type=int, default=1_001, help="Number of trials for the settlement.")


    # Parse the arguments
    args = parser.parse_args()

    try:
        import ortools.graph
        settlement_finder = find_settlement_or
        print('Using or-tools library to find settlement.')
    except ModuleNotFoundError:
        settlement_finder = find_settlement_nx
        print('Using networkx library to find settlement.')

    # Step 1: Automatically download ledgers locally
    if args.game_ids:
        print(f"{len(args.game_ids)} Game ids are: {args.game_ids}")
        download_success = download_ledgers(args.game_ids, TMP_LEDGERS_DIR)
    else:
        download_success = False

    # Step 2: Read payouts and do settlement
    if not download_success and not args.ledgers_path_manual:
        return
    ledgers_path = TMP_LEDGERS_DIR if download_success else args.ledgers_path_manual
    mode = "Auto" if download_success else "Manual"
    print(f"\n{mode} Mode: Using {mode} downloaded ledgers to compute settlement: {ledgers_path}\n")

    player_cashouts = read_cashouts(path=ledgers_path, read_all_csv=True)
    cashouts = [pc[1] for pc in player_cashouts]

    # New validation check for sum in player_cashouts
    if sum(cashouts) != 0:
        print(f"Error: The total sum of cashouts is {sum(cashouts)}, but it should be 0.")
        return

    settlement = find_best_settlement(settlement_finder, cashouts, args.num_trials)

    settlement_html = generate_settlement_html(settlement, player_cashouts, args.description)
    with open(OUTPUT_SETTLEMENT_FILE, 'w') as file:
            file.write(settlement_html)
    print(f"\nSettlement Completed! Output is ready in {OUTPUT_SETTLEMENT_FILE}\n")

if __name__ == '__main__':
    main()
<|MERGE_RESOLUTION|>--- conflicted
+++ resolved
@@ -180,16 +180,6 @@
         Generate a weight for a payment graph edge.
     '''
     return random.randint(-1_000_000_000, 1_000_000_000)
-<<<<<<< HEAD
-=======
-
-    # '''
-    #     Used fixed weight = 1 for each edge, so that it treats all transactions equally and focuses on
-    #     minimizing the number of transactions to settle the graph. 
-    # '''
-    # return 1
->>>>>>> ea8ad2a6
-
 
 def find_settlement_or(cashouts, _):
     '''Finds a feasible settlement in a payment graph using OR-tools library.'''
